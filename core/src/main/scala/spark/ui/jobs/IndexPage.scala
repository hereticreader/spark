--- conflicted
+++ resolved
@@ -85,91 +85,19 @@
        </ul>
      </div>
 
-<<<<<<< HEAD
-    val content = summary ++
-                  <h4>Active Stages</h4> ++ activeStageTable ++
-                  <h4>Completed Stages</h4>  ++ completedStageTable ++
-                  <h4>Failed Stages</h4>  ++ failedStageTable
-
-    headerSparkPage(content, parent.sc, "Spark Stages", Jobs)
-  }
-
-  def getElapsedTime(submitted: Option[Long], completed: Long): String = {
-    submitted match {
-      case Some(t) => parent.formatDuration(completed - t)
-      case _ => "Unknown"
-    }
-  }
-
-  def makeProgressBar(started: Int, completed: Int, total: Int): Seq[Node] = {
-    val completeWidth = "width: %s%%".format((completed.toDouble/total)*100)
-    val startWidth = "width: %s%%".format((started.toDouble/total)*100)
-
-    <div class="progress" style="height: 15px; margin-bottom: 0px">
-      <div class="bar" style={completeWidth}></div>
-      <div class="bar bar-info" style={startWidth}></div>
-    </div>
-  }
-
-
-  def stageRow(s: Stage): Seq[Node] = {
-    val submissionTime = s.submissionTime match {
-      case Some(t) => dateFmt.format(new Date(t))
-      case None => "Unknown"
-    }
-
-    val shuffleRead = listener.stageToShuffleRead.getOrElse(s.id, 0L) match {
-      case 0 => ""
-      case b => Utils.memoryBytesToString(b)
-    }
-    val shuffleWrite = listener.stageToShuffleWrite.getOrElse(s.id, 0L) match {
-      case 0 => ""
-      case b => Utils.memoryBytesToString(b)
-    }
-
-    val startedTasks = listener.stageToTasksActive.getOrElse(s.id, HashSet[TaskInfo]()).size
-    val completedTasks = listener.stageToTasksComplete.getOrElse(s.id, 0)
-    val totalTasks = s.numPartitions
-
-    <tr>
-      <td>{s.id}</td>
-      <td><a href={"/stages/stage?id=%s".format(s.id)}>{s.name}</a></td>
-      <td>{submissionTime}</td>
-      <td>{getElapsedTime(s.submissionTime,
-             s.completionTime.getOrElse(System.currentTimeMillis()))}</td>
-      <td class="progress-cell">{makeProgressBar(startedTasks, completedTasks, totalTasks)}</td>
-      <td style="border-left: 0; text-align: center;">
-        {completedTasks} / {totalTasks}
-        {listener.stageToTasksFailed.getOrElse(s.id, 0) match {
-        case f if f > 0 => "(%s failed)".format(f)
-        case _ =>
-        }}
-      </td>
-      <td>{shuffleRead}</td>
-      <td>{shuffleWrite}</td>
-      <td>{if (s.rdd.getStorageLevel != StorageLevel.NONE) {
-             <a href={"/storage/rdd?id=%s".format(s.rdd.id)}>
-               {Option(s.rdd.name).getOrElse(s.rdd.id)}
-             </a>
-          }}
-      </td>
-    </tr>
-  }
-=======
     val content = summary ++ 
       {if (listener.sc.getSchedulingMode == SchedulingMode.FAIR) {
-         <h3>Pools</h3> ++ poolTable.toNodeSeq
+         <h4>Pools</h4> ++ poolTable.toNodeSeq
       } else {
         Seq()
       }} ++
-      <h3 id="active">Active Stages : {activeStages.size}</h3> ++
+      <h4 id="active">Active Stages : {activeStages.size}</h4> ++
       activeStagesTable.toNodeSeq++
-      <h3 id="completed">Completed Stages : {completedStages.size}</h3> ++
+      <h4 id="completed">Completed Stages : {completedStages.size}</h4> ++
       completedStagesTable.toNodeSeq++
-      <h3 id ="failed">Failed Stages : {failedStages.size}</h3> ++
+      <h4 id ="failed">Failed Stages : {failedStages.size}</h4> ++
       failedStagesTable.toNodeSeq
 
     headerSparkPage(content, parent.sc, "Spark Stages", Jobs)
   }
->>>>>>> 5133e4be
 }