/*
 * Licensed to the Apache Software Foundation (ASF) under one or more
 * contributor license agreements.  See the NOTICE file distributed with
 * this work for additional information regarding copyright ownership.
 * The ASF licenses this file to You under the Apache License, Version 2.0
 * (the "License"); you may not use this file except in compliance with
 * the License.  You may obtain a copy of the License at
 *
 *    http://www.apache.org/licenses/LICENSE-2.0
 *
 * Unless required by applicable law or agreed to in writing, software
 * distributed under the License is distributed on an "AS IS" BASIS,
 * WITHOUT WARRANTIES OR CONDITIONS OF ANY KIND, either express or implied.
 * See the License for the specific language governing permissions and
 * limitations under the License.
 */

package org.apache.spark

import java.io._
import java.net.URI
import java.util.Properties
import java.util.concurrent.atomic.AtomicInteger

import scala.collection.Map
import scala.collection.generic.Growable
import scala.collection.mutable.ArrayBuffer
import scala.collection.mutable.HashMap

import org.apache.hadoop.conf.Configuration
import org.apache.hadoop.fs.Path
import org.apache.hadoop.io.ArrayWritable
import org.apache.hadoop.io.BooleanWritable
import org.apache.hadoop.io.BytesWritable
import org.apache.hadoop.io.DoubleWritable
import org.apache.hadoop.io.FloatWritable
import org.apache.hadoop.io.IntWritable
import org.apache.hadoop.io.LongWritable
import org.apache.hadoop.io.NullWritable
import org.apache.hadoop.io.Text
import org.apache.hadoop.io.Writable
import org.apache.hadoop.mapred.FileInputFormat
import org.apache.hadoop.mapred.InputFormat
import org.apache.hadoop.mapred.JobConf
import org.apache.hadoop.mapred.SequenceFileInputFormat
import org.apache.hadoop.mapred.TextInputFormat
import org.apache.hadoop.mapreduce.{InputFormat => NewInputFormat}
import org.apache.hadoop.mapreduce.{Job => NewHadoopJob}
import org.apache.hadoop.mapreduce.lib.input.{FileInputFormat => NewFileInputFormat}

import org.apache.mesos.MesosNativeLibrary

import org.apache.spark.deploy.{LocalSparkCluster, SparkHadoopUtil}
import org.apache.spark.partial.{ApproximateEvaluator, PartialResult}
import org.apache.spark.rdd._
import org.apache.spark.scheduler._
import org.apache.spark.scheduler.cluster.{CoarseGrainedSchedulerBackend,
  SparkDeploySchedulerBackend, SimrSchedulerBackend}
import org.apache.spark.scheduler.cluster.mesos.{CoarseMesosSchedulerBackend, MesosSchedulerBackend}
import org.apache.spark.scheduler.local.LocalBackend
import org.apache.spark.storage.{BlockManagerSource, RDDInfo, StorageStatus, StorageUtils}
import org.apache.spark.ui.SparkUI
import org.apache.spark.util.{ClosureCleaner, MetadataCleaner, MetadataCleanerType,
  TimeStampedHashMap, Utils}

/**
 * Main entry point for Spark functionality. A SparkContext represents the connection to a Spark
 * cluster, and can be used to create RDDs, accumulators and broadcast variables on that cluster.
 *
 * @param master Cluster URL to connect to (e.g. mesos://host:port, spark://host:port, local[4]).
 * @param appName A name for your application, to display on the cluster web UI.
 * @param sparkHome Location where Spark is installed on cluster nodes.
 * @param jars Collection of JARs to send to the cluster. These can be paths on the local file
 *             system or HDFS, HTTP, HTTPS, or FTP URLs.
 * @param environment Environment variables to set on worker nodes.
 */
class SparkContext(
    val master: String,
    val appName: String,
    val sparkHome: String = null,
    val jars: Seq[String] = Nil,
    val environment: Map[String, String] = Map(),
    // This is used only by YARN for now, but should be relevant to other cluster types (Mesos, etc)
    // too. This is typically generated from InputFormatInfo.computePreferredLocations .. host, set
    // of data-local splits on host
    val preferredNodeLocationData: scala.collection.Map[String, scala.collection.Set[SplitInfo]] =
      scala.collection.immutable.Map())
  extends Logging {

  // Ensure logging is initialized before we spawn any threads
  initLogging()

  // Set Spark driver host and port system properties
  if (System.getProperty("spark.driver.host") == null) {
    System.setProperty("spark.driver.host", Utils.localHostName())
  }
  if (System.getProperty("spark.driver.port") == null) {
    System.setProperty("spark.driver.port", "0")
  }

  val isLocal = (master == "local" || master.startsWith("local["))

  // Create the Spark execution environment (cache, map output tracker, etc)
  private[spark] val env = SparkEnv.createFromSystemProperties(
    "<driver>",
    System.getProperty("spark.driver.host"),
    System.getProperty("spark.driver.port").toInt,
    true,
    isLocal)
  SparkEnv.set(env)

  // Used to store a URL for each static file/jar together with the file's local timestamp
  private[spark] val addedFiles = HashMap[String, Long]()
  private[spark] val addedJars = HashMap[String, Long]()

  // Keeps track of all persisted RDDs
  private[spark] val persistentRdds = new TimeStampedHashMap[Int, RDD[_]]
  private[spark] val metadataCleaner = new MetadataCleaner(MetadataCleanerType.SPARK_CONTEXT, this.cleanup)

  // Initialize the Spark UI
  private[spark] val ui = new SparkUI(this)
  ui.bind()

  val startTime = System.currentTimeMillis()

  // Add each JAR given through the constructor
  if (jars != null) {
    jars.foreach { addJar(_) }
  }

  // Environment variables to pass to our executors
  private[spark] val executorEnvs = HashMap[String, String]()
  // Note: SPARK_MEM is included for Mesos, but overwritten for standalone mode in ExecutorRunner
  for (key <- Seq("SPARK_CLASSPATH", "SPARK_LIBRARY_PATH", "SPARK_JAVA_OPTS", "SPARK_TESTING")) {
    val value = System.getenv(key)
    if (value != null) {
      executorEnvs(key) = value
    }
  }
  // Since memory can be set with a system property too, use that
  executorEnvs("SPARK_MEM") = SparkContext.executorMemoryRequested + "m"
  if (environment != null) {
    executorEnvs ++= environment
  }

  // Set SPARK_USER for user who is running SparkContext.
  val sparkUser = Option {
    Option(System.getProperty("user.name")).getOrElse(System.getenv("SPARK_USER"))
  }.getOrElse {
    SparkContext.SPARK_UNKNOWN_USER
  }
  executorEnvs("SPARK_USER") = sparkUser

  // Create and start the scheduler
<<<<<<< HEAD
  private[spark] var taskScheduler: TaskScheduler = {
    // Regular expression used for local[N] master format
    val LOCAL_N_REGEX = """local\[([0-9]+)\]""".r
    // Regular expression for local[N, maxRetries], used in tests with failing tasks
    val LOCAL_N_FAILURES_REGEX = """local\[([0-9]+)\s*,\s*([0-9]+)\]""".r
    // Regular expression for simulating a Spark cluster of [N, cores, memory] locally
    val LOCAL_CLUSTER_REGEX = """local-cluster\[\s*([0-9]+)\s*,\s*([0-9]+)\s*,\s*([0-9]+)\s*]""".r
    // Regular expression for connecting to Spark deploy clusters
    val SPARK_REGEX = """spark://(.*)""".r
    // Regular expression for connection to Mesos cluster
    val MESOS_REGEX = """mesos://(.*)""".r
    // Regular expression for connection to Simr cluster
    val SIMR_REGEX = """simr://(.*)""".r

    // When running locally, don't try to re-execute tasks on failure.
    val MAX_LOCAL_TASK_FAILURES = 0

    master match {
      case "local" =>
        val scheduler = new ClusterScheduler(this, MAX_LOCAL_TASK_FAILURES, isLocal = true)
        val backend = new LocalBackend(scheduler, 1) 
        scheduler.initialize(backend)
        scheduler

      case LOCAL_N_REGEX(threads) =>
        val scheduler = new ClusterScheduler(this, MAX_LOCAL_TASK_FAILURES, isLocal = true)
        val backend = new LocalBackend(scheduler, threads.toInt) 
        scheduler.initialize(backend)
        scheduler

      case LOCAL_N_FAILURES_REGEX(threads, maxFailures) =>
        val scheduler = new ClusterScheduler(this, maxFailures.toInt, isLocal = true)
        val backend = new LocalBackend(scheduler, threads.toInt)
        scheduler.initialize(backend)
        scheduler

      case SPARK_REGEX(sparkUrl) =>
        val scheduler = new ClusterScheduler(this)
        val masterUrls = sparkUrl.split(",").map("spark://" + _)
        val backend = new SparkDeploySchedulerBackend(scheduler, this, masterUrls, appName)
        scheduler.initialize(backend)
        scheduler

      case SIMR_REGEX(simrUrl) =>
        val scheduler = new ClusterScheduler(this)
        val backend = new SimrSchedulerBackend(scheduler, this, simrUrl)
        scheduler.initialize(backend)
        scheduler

      case LOCAL_CLUSTER_REGEX(numSlaves, coresPerSlave, memoryPerSlave) =>
        // Check to make sure memory requested <= memoryPerSlave. Otherwise Spark will just hang.
        val memoryPerSlaveInt = memoryPerSlave.toInt
        if (SparkContext.executorMemoryRequested > memoryPerSlaveInt) {
          throw new SparkException(
            "Asked to launch cluster with %d MB RAM / worker but requested %d MB/worker".format(
              memoryPerSlaveInt, SparkContext.executorMemoryRequested))
        }

        val scheduler = new ClusterScheduler(this)
        val localCluster = new LocalSparkCluster(
          numSlaves.toInt, coresPerSlave.toInt, memoryPerSlaveInt)
        val masterUrls = localCluster.start()
        val backend = new SparkDeploySchedulerBackend(scheduler, this, masterUrls, appName)
        scheduler.initialize(backend)
        backend.shutdownCallback = (backend: SparkDeploySchedulerBackend) => {
          localCluster.stop()
        }
        scheduler

      case "yarn-standalone" =>
        val scheduler = try {
          val clazz = Class.forName("org.apache.spark.scheduler.cluster.YarnClusterScheduler")
          val cons = clazz.getConstructor(classOf[SparkContext])
          cons.newInstance(this).asInstanceOf[ClusterScheduler]
        } catch {
          // TODO: Enumerate the exact reasons why it can fail
          // But irrespective of it, it means we cannot proceed !
          case th: Throwable => {
            throw new SparkException("YARN mode not available ?", th)
          }
        }
        val backend = new CoarseGrainedSchedulerBackend(scheduler, this.env.actorSystem)
        scheduler.initialize(backend)
        scheduler

      case MESOS_REGEX(mesosUrl) =>
        MesosNativeLibrary.load()
        val scheduler = new ClusterScheduler(this)
        val coarseGrained = System.getProperty("spark.mesos.coarse", "false").toBoolean
        val backend = if (coarseGrained) {
          new CoarseMesosSchedulerBackend(scheduler, this, mesosUrl, appName)
        } else {
          new MesosSchedulerBackend(scheduler, this, mesosUrl, appName)
        }
        scheduler.initialize(backend)
        scheduler

      case _ =>
        throw new SparkException("Could not parse Master URL: '" + master + "'")
    }
  }
=======
  private[spark] var taskScheduler = SparkContext.createTaskScheduler(this, master, appName)
>>>>>>> 10c3c0c6
  taskScheduler.start()

  @volatile private[spark] var dagScheduler = new DAGScheduler(taskScheduler)
  dagScheduler.start()

  ui.start()

  /** A default Hadoop Configuration for the Hadoop code (e.g. file systems) that we reuse. */
  val hadoopConfiguration = {
    val env = SparkEnv.get
    val conf = SparkHadoopUtil.get.newConfiguration()
    // Explicitly check for S3 environment variables
    if (System.getenv("AWS_ACCESS_KEY_ID") != null &&
        System.getenv("AWS_SECRET_ACCESS_KEY") != null) {
      conf.set("fs.s3.awsAccessKeyId", System.getenv("AWS_ACCESS_KEY_ID"))
      conf.set("fs.s3n.awsAccessKeyId", System.getenv("AWS_ACCESS_KEY_ID"))
      conf.set("fs.s3.awsSecretAccessKey", System.getenv("AWS_SECRET_ACCESS_KEY"))
      conf.set("fs.s3n.awsSecretAccessKey", System.getenv("AWS_SECRET_ACCESS_KEY"))
    }
    // Copy any "spark.hadoop.foo=bar" system properties into conf as "foo=bar"
    Utils.getSystemProperties.foreach { case (key, value) =>
      if (key.startsWith("spark.hadoop.")) {
        conf.set(key.substring("spark.hadoop.".length), value)
      }
    }
    val bufferSize = System.getProperty("spark.buffer.size", "65536")
    conf.set("io.file.buffer.size", bufferSize)
    conf
  }

  private[spark] var checkpointDir: Option[String] = None

  // Thread Local variable that can be used by users to pass information down the stack
  private val localProperties = new InheritableThreadLocal[Properties] {
    override protected def childValue(parent: Properties): Properties = new Properties(parent)
  }

  private[spark] def getLocalProperties(): Properties = localProperties.get()

  private[spark] def setLocalProperties(props: Properties) {
    localProperties.set(props)
  }

  def initLocalProperties() {
    localProperties.set(new Properties())
  }

  def setLocalProperty(key: String, value: String) {
    if (localProperties.get() == null) {
      localProperties.set(new Properties())
    }
    if (value == null) {
      localProperties.get.remove(key)
    } else {
      localProperties.get.setProperty(key, value)
    }
  }

  def getLocalProperty(key: String): String =
    Option(localProperties.get).map(_.getProperty(key)).getOrElse(null)

  /** Set a human readable description of the current job. */
  @deprecated("use setJobGroup", "0.8.1")
  def setJobDescription(value: String) {
    setLocalProperty(SparkContext.SPARK_JOB_DESCRIPTION, value)
  }

  /**
   * Assigns a group id to all the jobs started by this thread until the group id is set to a
   * different value or cleared.
   *
   * Often, a unit of execution in an application consists of multiple Spark actions or jobs.
   * Application programmers can use this method to group all those jobs together and give a
   * group description. Once set, the Spark web UI will associate such jobs with this group.
   *
   * The application can also use [[org.apache.spark.SparkContext.cancelJobGroup]] to cancel all
   * running jobs in this group. For example,
   * {{{
   * // In the main thread:
   * sc.setJobGroup("some_job_to_cancel", "some job description")
   * sc.parallelize(1 to 10000, 2).map { i => Thread.sleep(10); i }.count()
   *
   * // In a separate thread:
   * sc.cancelJobGroup("some_job_to_cancel")
   * }}}
   */
  def setJobGroup(groupId: String, description: String) {
    setLocalProperty(SparkContext.SPARK_JOB_DESCRIPTION, description)
    setLocalProperty(SparkContext.SPARK_JOB_GROUP_ID, groupId)
  }

  /** Clear the job group id and its description. */
  def clearJobGroup() {
    setLocalProperty(SparkContext.SPARK_JOB_DESCRIPTION, null)
    setLocalProperty(SparkContext.SPARK_JOB_GROUP_ID, null)
  }

  // Post init
  taskScheduler.postStartHook()

  private val dagSchedulerSource = new DAGSchedulerSource(this.dagScheduler, this)
  private val blockManagerSource = new BlockManagerSource(SparkEnv.get.blockManager, this)

  def initDriverMetrics() {
    SparkEnv.get.metricsSystem.registerSource(dagSchedulerSource)
    SparkEnv.get.metricsSystem.registerSource(blockManagerSource)
  }

  initDriverMetrics()

  // Methods for creating RDDs

  /** Distribute a local Scala collection to form an RDD. */
  def parallelize[T: ClassManifest](seq: Seq[T], numSlices: Int = defaultParallelism): RDD[T] = {
    new ParallelCollectionRDD[T](this, seq, numSlices, Map[Int, Seq[String]]())
  }

  /** Distribute a local Scala collection to form an RDD. */
  def makeRDD[T: ClassManifest](seq: Seq[T], numSlices: Int = defaultParallelism): RDD[T] = {
    parallelize(seq, numSlices)
  }

  /** Distribute a local Scala collection to form an RDD, with one or more
    * location preferences (hostnames of Spark nodes) for each object.
    * Create a new partition for each collection item. */
   def makeRDD[T: ClassManifest](seq: Seq[(T, Seq[String])]): RDD[T] = {
    val indexToPrefs = seq.zipWithIndex.map(t => (t._2, t._1._2)).toMap
    new ParallelCollectionRDD[T](this, seq.map(_._1), seq.size, indexToPrefs)
  }

  /**
   * Read a text file from HDFS, a local file system (available on all nodes), or any
   * Hadoop-supported file system URI, and return it as an RDD of Strings.
   */
  def textFile(path: String, minSplits: Int = defaultMinSplits): RDD[String] = {
    hadoopFile(path, classOf[TextInputFormat], classOf[LongWritable], classOf[Text], minSplits)
      .map(pair => pair._2.toString)
  }

  /**
   * Get an RDD for a Hadoop-readable dataset from a Hadoop JobConf given its InputFormat and any
   * other necessary info (e.g. file name for a filesystem-based dataset, table name for HyperTable,
   * etc).
   */
  def hadoopRDD[K, V](
      conf: JobConf,
      inputFormatClass: Class[_ <: InputFormat[K, V]],
      keyClass: Class[K],
      valueClass: Class[V],
      minSplits: Int = defaultMinSplits
      ): RDD[(K, V)] = {
    // Add necessary security credentials to the JobConf before broadcasting it.
    SparkHadoopUtil.get.addCredentials(conf)
    new HadoopRDD(this, conf, inputFormatClass, keyClass, valueClass, minSplits)
  }

  /** Get an RDD for a Hadoop file with an arbitrary InputFormat */
  def hadoopFile[K, V](
      path: String,
      inputFormatClass: Class[_ <: InputFormat[K, V]],
      keyClass: Class[K],
      valueClass: Class[V],
      minSplits: Int = defaultMinSplits
      ): RDD[(K, V)] = {
    // A Hadoop configuration can be about 10 KB, which is pretty big, so broadcast it.
    val confBroadcast = broadcast(new SerializableWritable(hadoopConfiguration))
    val setInputPathsFunc = (jobConf: JobConf) => FileInputFormat.setInputPaths(jobConf, path)
    new HadoopRDD(
      this,
      confBroadcast,
      Some(setInputPathsFunc),
      inputFormatClass,
      keyClass,
      valueClass,
      minSplits)
  }

  /**
   * Smarter version of hadoopFile() that uses class manifests to figure out the classes of keys,
   * values and the InputFormat so that users don't need to pass them directly. Instead, callers
   * can just write, for example,
   * {{{
   * val file = sparkContext.hadoopFile[LongWritable, Text, TextInputFormat](path, minSplits)
   * }}}
   */
  def hadoopFile[K, V, F <: InputFormat[K, V]](path: String, minSplits: Int)
      (implicit km: ClassManifest[K], vm: ClassManifest[V], fm: ClassManifest[F])
      : RDD[(K, V)] = {
    hadoopFile(path,
        fm.erasure.asInstanceOf[Class[F]],
        km.erasure.asInstanceOf[Class[K]],
        vm.erasure.asInstanceOf[Class[V]],
        minSplits)
  }

  /**
   * Smarter version of hadoopFile() that uses class manifests to figure out the classes of keys,
   * values and the InputFormat so that users don't need to pass them directly. Instead, callers
   * can just write, for example,
   * {{{
   * val file = sparkContext.hadoopFile[LongWritable, Text, TextInputFormat](path)
   * }}}
   */
  def hadoopFile[K, V, F <: InputFormat[K, V]](path: String)
      (implicit km: ClassManifest[K], vm: ClassManifest[V], fm: ClassManifest[F]): RDD[(K, V)] =
    hadoopFile[K, V, F](path, defaultMinSplits)

  /** Get an RDD for a Hadoop file with an arbitrary new API InputFormat. */
  def newAPIHadoopFile[K, V, F <: NewInputFormat[K, V]](path: String)
      (implicit km: ClassManifest[K], vm: ClassManifest[V], fm: ClassManifest[F]): RDD[(K, V)] = {
    newAPIHadoopFile(
        path,
        fm.erasure.asInstanceOf[Class[F]],
        km.erasure.asInstanceOf[Class[K]],
        vm.erasure.asInstanceOf[Class[V]])
  }

  /**
   * Get an RDD for a given Hadoop file with an arbitrary new API InputFormat
   * and extra configuration options to pass to the input format.
   */
  def newAPIHadoopFile[K, V, F <: NewInputFormat[K, V]](
      path: String,
      fClass: Class[F],
      kClass: Class[K],
      vClass: Class[V],
      conf: Configuration = hadoopConfiguration): RDD[(K, V)] = {
    val job = new NewHadoopJob(conf)
    NewFileInputFormat.addInputPath(job, new Path(path))
    val updatedConf = job.getConfiguration
    new NewHadoopRDD(this, fClass, kClass, vClass, updatedConf)
  }

  /**
   * Get an RDD for a given Hadoop file with an arbitrary new API InputFormat
   * and extra configuration options to pass to the input format.
   */
  def newAPIHadoopRDD[K, V, F <: NewInputFormat[K, V]](
      conf: Configuration = hadoopConfiguration,
      fClass: Class[F],
      kClass: Class[K],
      vClass: Class[V]): RDD[(K, V)] = {
    new NewHadoopRDD(this, fClass, kClass, vClass, conf)
  }

  /** Get an RDD for a Hadoop SequenceFile with given key and value types. */
  def sequenceFile[K, V](path: String,
      keyClass: Class[K],
      valueClass: Class[V],
      minSplits: Int
      ): RDD[(K, V)] = {
    val inputFormatClass = classOf[SequenceFileInputFormat[K, V]]
    hadoopFile(path, inputFormatClass, keyClass, valueClass, minSplits)
  }

  /** Get an RDD for a Hadoop SequenceFile with given key and value types. */
  def sequenceFile[K, V](path: String, keyClass: Class[K], valueClass: Class[V]): RDD[(K, V)] =
    sequenceFile(path, keyClass, valueClass, defaultMinSplits)

  /**
   * Version of sequenceFile() for types implicitly convertible to Writables through a
   * WritableConverter. For example, to access a SequenceFile where the keys are Text and the
   * values are IntWritable, you could simply write
   * {{{
   * sparkContext.sequenceFile[String, Int](path, ...)
   * }}}
   *
   * WritableConverters are provided in a somewhat strange way (by an implicit function) to support
   * both subclasses of Writable and types for which we define a converter (e.g. Int to
   * IntWritable). The most natural thing would've been to have implicit objects for the
   * converters, but then we couldn't have an object for every subclass of Writable (you can't
   * have a parameterized singleton object). We use functions instead to create a new converter
   * for the appropriate type. In addition, we pass the converter a ClassManifest of its type to
   * allow it to figure out the Writable class to use in the subclass case.
   */
   def sequenceFile[K, V](path: String, minSplits: Int = defaultMinSplits)
      (implicit km: ClassManifest[K], vm: ClassManifest[V],
          kcf: () => WritableConverter[K], vcf: () => WritableConverter[V])
      : RDD[(K, V)] = {
    val kc = kcf()
    val vc = vcf()
    val format = classOf[SequenceFileInputFormat[Writable, Writable]]
    val writables = hadoopFile(path, format,
        kc.writableClass(km).asInstanceOf[Class[Writable]],
        vc.writableClass(vm).asInstanceOf[Class[Writable]], minSplits)
    writables.map{case (k,v) => (kc.convert(k), vc.convert(v))}
  }

  /**
   * Load an RDD saved as a SequenceFile containing serialized objects, with NullWritable keys and
   * BytesWritable values that contain a serialized partition. This is still an experimental storage
   * format and may not be supported exactly as is in future Spark releases. It will also be pretty
   * slow if you use the default serializer (Java serialization), though the nice thing about it is
   * that there's very little effort required to save arbitrary objects.
   */
  def objectFile[T: ClassManifest](
      path: String,
      minSplits: Int = defaultMinSplits
      ): RDD[T] = {
    sequenceFile(path, classOf[NullWritable], classOf[BytesWritable], minSplits)
      .flatMap(x => Utils.deserialize[Array[T]](x._2.getBytes))
  }


  protected[spark] def checkpointFile[T: ClassManifest](
      path: String
    ): RDD[T] = {
    new CheckpointRDD[T](this, path)
  }

  /** Build the union of a list of RDDs. */
  def union[T: ClassManifest](rdds: Seq[RDD[T]]): RDD[T] = new UnionRDD(this, rdds)

  /** Build the union of a list of RDDs passed as variable-length arguments. */
  def union[T: ClassManifest](first: RDD[T], rest: RDD[T]*): RDD[T] =
    new UnionRDD(this, Seq(first) ++ rest)

  // Methods for creating shared variables

  /**
   * Create an [[org.apache.spark.Accumulator]] variable of a given type, which tasks can "add" values
   * to using the `+=` method. Only the driver can access the accumulator's `value`.
   */
  def accumulator[T](initialValue: T)(implicit param: AccumulatorParam[T]) =
    new Accumulator(initialValue, param)

  /**
   * Create an [[org.apache.spark.Accumulable]] shared variable, to which tasks can add values with `+=`.
   * Only the driver can access the accumuable's `value`.
   * @tparam T accumulator type
   * @tparam R type that can be added to the accumulator
   */
  def accumulable[T, R](initialValue: T)(implicit param: AccumulableParam[T, R]) =
    new Accumulable(initialValue, param)

  /**
   * Create an accumulator from a "mutable collection" type.
   *
   * Growable and TraversableOnce are the standard APIs that guarantee += and ++=, implemented by
   * standard mutable collections. So you can use this with mutable Map, Set, etc.
   */
  def accumulableCollection[R <% Growable[T] with TraversableOnce[T] with Serializable, T](initialValue: R) = {
    val param = new GrowableAccumulableParam[R,T]
    new Accumulable(initialValue, param)
  }

  /**
   * Broadcast a read-only variable to the cluster, returning a [[org.apache.spark.broadcast.Broadcast]] object for
   * reading it in distributed functions. The variable will be sent to each cluster only once.
   */
  def broadcast[T](value: T) = env.broadcastManager.newBroadcast[T](value, isLocal)

  /**
   * Add a file to be downloaded with this Spark job on every node.
   * The `path` passed can be either a local file, a file in HDFS (or other Hadoop-supported
   * filesystems), or an HTTP, HTTPS or FTP URI.  To access the file in Spark jobs,
   * use `SparkFiles.get(path)` to find its download location.
   */
  def addFile(path: String) {
    val uri = new URI(path)
    val key = uri.getScheme match {
      case null | "file" => env.httpFileServer.addFile(new File(uri.getPath))
      case "local"       => "file:" + uri.getPath
      case _             => path
    }
    addedFiles(key) = System.currentTimeMillis

    // Fetch the file locally in case a job is executed using DAGScheduler.runLocally().
    Utils.fetchFile(path, new File(SparkFiles.getRootDirectory))

    logInfo("Added file " + path + " at " + key + " with timestamp " + addedFiles(key))
  }

  def addSparkListener(listener: SparkListener) {
    dagScheduler.addSparkListener(listener)
  }

  /**
   * Return a map from the slave to the max memory available for caching and the remaining
   * memory available for caching.
   */
  def getExecutorMemoryStatus: Map[String, (Long, Long)] = {
    env.blockManager.master.getMemoryStatus.map { case(blockManagerId, mem) =>
      (blockManagerId.host + ":" + blockManagerId.port, mem)
    }
  }

  /**
   * Return information about what RDDs are cached, if they are in mem or on disk, how much space
   * they take, etc.
   */
  def getRDDStorageInfo: Array[RDDInfo] = {
    StorageUtils.rddInfoFromStorageStatus(getExecutorStorageStatus, this)
  }

  /**
   * Returns an immutable map of RDDs that have marked themselves as persistent via cache() call.
   * Note that this does not necessarily mean the caching or computation was successful.
   */
  def getPersistentRDDs: Map[Int, RDD[_]] = persistentRdds.toMap

  def getStageInfo: Map[Stage,StageInfo] = {
    dagScheduler.stageToInfos
  }

  /**
   * Return information about blocks stored in all of the slaves
   */
  def getExecutorStorageStatus: Array[StorageStatus] = {
    env.blockManager.master.getStorageStatus
  }

  /**
   *  Return pools for fair scheduler
   *  TODO(xiajunluan): We should take nested pools into account
   */
  def getAllPools: ArrayBuffer[Schedulable] = {
    taskScheduler.rootPool.schedulableQueue
  }

  /**
   * Return the pool associated with the given name, if one exists
   */
  def getPoolForName(pool: String): Option[Schedulable] = {
    taskScheduler.rootPool.schedulableNameToSchedulable.get(pool)
  }

  /**
   *  Return current scheduling mode
   */
  def getSchedulingMode: SchedulingMode.SchedulingMode = {
    taskScheduler.schedulingMode
  }

  /**
   * Clear the job's list of files added by `addFile` so that they do not get downloaded to
   * any new nodes.
   */
  def clearFiles() {
    addedFiles.clear()
  }

  /**
   * Gets the locality information associated with the partition in a particular rdd
   * @param rdd of interest
   * @param partition to be looked up for locality
   * @return list of preferred locations for the partition
   */
  private [spark] def getPreferredLocs(rdd: RDD[_], partition: Int): Seq[TaskLocation] = {
    dagScheduler.getPreferredLocs(rdd, partition)
  }

  /**
   * Adds a JAR dependency for all tasks to be executed on this SparkContext in the future.
   * The `path` passed can be either a local file, a file in HDFS (or other Hadoop-supported
   * filesystems), an HTTP, HTTPS or FTP URI, or local:/path for a file on every worker node.
   */
  def addJar(path: String) {
    if (path == null) {
      logWarning("null specified as parameter to addJar")
    } else {
      var key = ""
      if (path.contains("\\")) {
        // For local paths with backslashes on Windows, URI throws an exception
        key = env.httpFileServer.addJar(new File(path))
      } else {
        val uri = new URI(path)
        key = uri.getScheme match {
          // A JAR file which exists only on the driver node
          case null | "file" =>
            if (SparkHadoopUtil.get.isYarnMode()) {
              // In order for this to work on yarn the user must specify the --addjars option to
              // the client to upload the file into the distributed cache to make it show up in the
              // current working directory.
              val fileName = new Path(uri.getPath).getName()
              try {
                env.httpFileServer.addJar(new File(fileName))
              } catch {
                case e: Exception => {
                  logError("Error adding jar (" + e + "), was the --addJars option used?")
                  throw e
                }
              }
            } else {
              env.httpFileServer.addJar(new File(uri.getPath))
            }
          // A JAR file which exists locally on every worker node
          case "local" =>
            "file:" + uri.getPath
          case _ =>
            path
        }
      }
      addedJars(key) = System.currentTimeMillis
      logInfo("Added JAR " + path + " at " + key + " with timestamp " + addedJars(key))
    }
  }

  /**
   * Clear the job's list of JARs added by `addJar` so that they do not get downloaded to
   * any new nodes.
   */
  def clearJars() {
    addedJars.clear()
  }

  /** Shut down the SparkContext. */
  def stop() {
    ui.stop()
    // Do this only if not stopped already - best case effort.
    // prevent NPE if stopped more than once.
    val dagSchedulerCopy = dagScheduler
    dagScheduler = null
    if (dagSchedulerCopy != null) {
      metadataCleaner.cancel()
      dagSchedulerCopy.stop()
      taskScheduler = null
      // TODO: Cache.stop()?
      env.stop()
      // Clean up locally linked files
      clearFiles()
      clearJars()
      SparkEnv.set(null)
      ShuffleMapTask.clearCache()
      ResultTask.clearCache()
      logInfo("Successfully stopped SparkContext")
    } else {
      logInfo("SparkContext already stopped")
    }
  }


  /**
   * Get Spark's home location from either a value set through the constructor,
   * or the spark.home Java property, or the SPARK_HOME environment variable
   * (in that order of preference). If neither of these is set, return None.
   */
  private[spark] def getSparkHome(): Option[String] = {
    if (sparkHome != null) {
      Some(sparkHome)
    } else if (System.getProperty("spark.home") != null) {
      Some(System.getProperty("spark.home"))
    } else if (System.getenv("SPARK_HOME") != null) {
      Some(System.getenv("SPARK_HOME"))
    } else {
      None
    }
  }

  /**
   * Run a function on a given set of partitions in an RDD and pass the results to the given
   * handler function. This is the main entry point for all actions in Spark. The allowLocal
   * flag specifies whether the scheduler can run the computation on the driver rather than
   * shipping it out to the cluster, for short actions like first().
   */
  def runJob[T, U: ClassManifest](
      rdd: RDD[T],
      func: (TaskContext, Iterator[T]) => U,
      partitions: Seq[Int],
      allowLocal: Boolean,
      resultHandler: (Int, U) => Unit) {
    val callSite = Utils.formatSparkCallSite
    val cleanedFunc = clean(func)
    logInfo("Starting job: " + callSite)
    val start = System.nanoTime
    dagScheduler.runJob(rdd, cleanedFunc, partitions, callSite, allowLocal,
      resultHandler, localProperties.get)
    logInfo("Job finished: " + callSite + ", took " + (System.nanoTime - start) / 1e9 + " s")
    rdd.doCheckpoint()
  }

  /**
   * Run a function on a given set of partitions in an RDD and return the results as an array. The
   * allowLocal flag specifies whether the scheduler can run the computation on the driver rather
   * than shipping it out to the cluster, for short actions like first().
   */
  def runJob[T, U: ClassManifest](
      rdd: RDD[T],
      func: (TaskContext, Iterator[T]) => U,
      partitions: Seq[Int],
      allowLocal: Boolean
      ): Array[U] = {
    val results = new Array[U](partitions.size)
    runJob[T, U](rdd, func, partitions, allowLocal, (index, res) => results(index) = res)
    results
  }

  /**
   * Run a job on a given set of partitions of an RDD, but take a function of type
   * `Iterator[T] => U` instead of `(TaskContext, Iterator[T]) => U`.
   */
  def runJob[T, U: ClassManifest](
      rdd: RDD[T],
      func: Iterator[T] => U,
      partitions: Seq[Int],
      allowLocal: Boolean
      ): Array[U] = {
    runJob(rdd, (context: TaskContext, iter: Iterator[T]) => func(iter), partitions, allowLocal)
  }

  /**
   * Run a job on all partitions in an RDD and return the results in an array.
   */
  def runJob[T, U: ClassManifest](rdd: RDD[T], func: (TaskContext, Iterator[T]) => U): Array[U] = {
    runJob(rdd, func, 0 until rdd.partitions.size, false)
  }

  /**
   * Run a job on all partitions in an RDD and return the results in an array.
   */
  def runJob[T, U: ClassManifest](rdd: RDD[T], func: Iterator[T] => U): Array[U] = {
    runJob(rdd, func, 0 until rdd.partitions.size, false)
  }

  /**
   * Run a job on all partitions in an RDD and pass the results to a handler function.
   */
  def runJob[T, U: ClassManifest](
    rdd: RDD[T],
    processPartition: (TaskContext, Iterator[T]) => U,
    resultHandler: (Int, U) => Unit)
  {
    runJob[T, U](rdd, processPartition, 0 until rdd.partitions.size, false, resultHandler)
  }

  /**
   * Run a job on all partitions in an RDD and pass the results to a handler function.
   */
  def runJob[T, U: ClassManifest](
      rdd: RDD[T],
      processPartition: Iterator[T] => U,
      resultHandler: (Int, U) => Unit)
  {
    val processFunc = (context: TaskContext, iter: Iterator[T]) => processPartition(iter)
    runJob[T, U](rdd, processFunc, 0 until rdd.partitions.size, false, resultHandler)
  }

  /**
   * Run a job that can return approximate results.
   */
  def runApproximateJob[T, U, R](
      rdd: RDD[T],
      func: (TaskContext, Iterator[T]) => U,
      evaluator: ApproximateEvaluator[U, R],
      timeout: Long): PartialResult[R] = {
    val callSite = Utils.formatSparkCallSite
    logInfo("Starting job: " + callSite)
    val start = System.nanoTime
    val result = dagScheduler.runApproximateJob(rdd, func, evaluator, callSite, timeout,
      localProperties.get)
    logInfo("Job finished: " + callSite + ", took " + (System.nanoTime - start) / 1e9 + " s")
    result
  }

  /**
   * Submit a job for execution and return a FutureJob holding the result.
   */
  def submitJob[T, U, R](
      rdd: RDD[T],
      processPartition: Iterator[T] => U,
      partitions: Seq[Int],
      resultHandler: (Int, U) => Unit,
      resultFunc: => R): SimpleFutureAction[R] =
  {
    val cleanF = clean(processPartition)
    val callSite = Utils.formatSparkCallSite
    val waiter = dagScheduler.submitJob(
      rdd,
      (context: TaskContext, iter: Iterator[T]) => cleanF(iter),
      partitions,
      callSite,
      allowLocal = false,
      resultHandler,
      localProperties.get)
    new SimpleFutureAction(waiter, resultFunc)
  }

  /**
   * Cancel active jobs for the specified group. See [[org.apache.spark.SparkContext.setJobGroup]]
   * for more information.
   */
  def cancelJobGroup(groupId: String) {
    dagScheduler.cancelJobGroup(groupId)
  }

  /** Cancel all jobs that have been scheduled or are running.  */
  def cancelAllJobs() {
    dagScheduler.cancelAllJobs()
  }

  /**
   * Clean a closure to make it ready to serialized and send to tasks
   * (removes unreferenced variables in $outer's, updates REPL variables)
   */
  private[spark] def clean[F <: AnyRef](f: F): F = {
    ClosureCleaner.clean(f)
    return f
  }

  /**
   * Set the directory under which RDDs are going to be checkpointed. The directory must
   * be a HDFS path if running on a cluster. If the directory does not exist, it will
   * be created. If the directory exists and useExisting is set to true, then the
   * exisiting directory will be used. Otherwise an exception will be thrown to
   * prevent accidental overriding of checkpoint files in the existing directory.
   */
  def setCheckpointDir(dir: String, useExisting: Boolean = false) {
    val path = new Path(dir)
    val fs = path.getFileSystem(SparkHadoopUtil.get.newConfiguration())
    if (!useExisting) {
      if (fs.exists(path)) {
        throw new Exception("Checkpoint directory '" + path + "' already exists.")
      } else {
        fs.mkdirs(path)
      }
    }
    checkpointDir = Some(dir)
  }

  /** Default level of parallelism to use when not given by user (e.g. parallelize and makeRDD). */
  def defaultParallelism: Int = taskScheduler.defaultParallelism

  /** Default min number of partitions for Hadoop RDDs when not given by user */
  def defaultMinSplits: Int = math.min(defaultParallelism, 2)

  private val nextShuffleId = new AtomicInteger(0)

  private[spark] def newShuffleId(): Int = nextShuffleId.getAndIncrement()

  private val nextRddId = new AtomicInteger(0)

  /** Register a new RDD, returning its RDD ID */
  private[spark] def newRddId(): Int = nextRddId.getAndIncrement()

  /** Called by MetadataCleaner to clean up the persistentRdds map periodically */
  private[spark] def cleanup(cleanupTime: Long) {
    persistentRdds.clearOldValues(cleanupTime)
  }
}

/**
 * The SparkContext object contains a number of implicit conversions and parameters for use with
 * various Spark features.
 */
object SparkContext {

  private[spark] val SPARK_JOB_DESCRIPTION = "spark.job.description"

  private[spark] val SPARK_JOB_GROUP_ID = "spark.jobGroup.id"

  private[spark] val SPARK_UNKNOWN_USER = "<unknown>"

  implicit object DoubleAccumulatorParam extends AccumulatorParam[Double] {
    def addInPlace(t1: Double, t2: Double): Double = t1 + t2
    def zero(initialValue: Double) = 0.0
  }

  implicit object IntAccumulatorParam extends AccumulatorParam[Int] {
    def addInPlace(t1: Int, t2: Int): Int = t1 + t2
    def zero(initialValue: Int) = 0
  }

  implicit object LongAccumulatorParam extends AccumulatorParam[Long] {
    def addInPlace(t1: Long, t2: Long) = t1 + t2
    def zero(initialValue: Long) = 0l
  }

  implicit object FloatAccumulatorParam extends AccumulatorParam[Float] {
    def addInPlace(t1: Float, t2: Float) = t1 + t2
    def zero(initialValue: Float) = 0f
  }

  // TODO: Add AccumulatorParams for other types, e.g. lists and strings

  implicit def rddToPairRDDFunctions[K: ClassManifest, V: ClassManifest](rdd: RDD[(K, V)]) =
    new PairRDDFunctions(rdd)

  implicit def rddToAsyncRDDActions[T: ClassManifest](rdd: RDD[T]) = new AsyncRDDActions(rdd)

  implicit def rddToSequenceFileRDDFunctions[K <% Writable: ClassManifest, V <% Writable: ClassManifest](
      rdd: RDD[(K, V)]) =
    new SequenceFileRDDFunctions(rdd)

  implicit def rddToOrderedRDDFunctions[K <% Ordered[K]: ClassManifest, V: ClassManifest](
      rdd: RDD[(K, V)]) =
    new OrderedRDDFunctions[K, V, (K, V)](rdd)

  implicit def doubleRDDToDoubleRDDFunctions(rdd: RDD[Double]) = new DoubleRDDFunctions(rdd)

  implicit def numericRDDToDoubleRDDFunctions[T](rdd: RDD[T])(implicit num: Numeric[T]) =
    new DoubleRDDFunctions(rdd.map(x => num.toDouble(x)))

  // Implicit conversions to common Writable types, for saveAsSequenceFile

  implicit def intToIntWritable(i: Int) = new IntWritable(i)

  implicit def longToLongWritable(l: Long) = new LongWritable(l)

  implicit def floatToFloatWritable(f: Float) = new FloatWritable(f)

  implicit def doubleToDoubleWritable(d: Double) = new DoubleWritable(d)

  implicit def boolToBoolWritable (b: Boolean) = new BooleanWritable(b)

  implicit def bytesToBytesWritable (aob: Array[Byte]) = new BytesWritable(aob)

  implicit def stringToText(s: String) = new Text(s)

  private implicit def arrayToArrayWritable[T <% Writable: ClassManifest](arr: Traversable[T]): ArrayWritable = {
    def anyToWritable[U <% Writable](u: U): Writable = u

    new ArrayWritable(classManifest[T].erasure.asInstanceOf[Class[Writable]],
        arr.map(x => anyToWritable(x)).toArray)
  }

  // Helper objects for converting common types to Writable
  private def simpleWritableConverter[T, W <: Writable: ClassManifest](convert: W => T) = {
    val wClass = classManifest[W].erasure.asInstanceOf[Class[W]]
    new WritableConverter[T](_ => wClass, x => convert(x.asInstanceOf[W]))
  }

  implicit def intWritableConverter() = simpleWritableConverter[Int, IntWritable](_.get)

  implicit def longWritableConverter() = simpleWritableConverter[Long, LongWritable](_.get)

  implicit def doubleWritableConverter() = simpleWritableConverter[Double, DoubleWritable](_.get)

  implicit def floatWritableConverter() = simpleWritableConverter[Float, FloatWritable](_.get)

  implicit def booleanWritableConverter() = simpleWritableConverter[Boolean, BooleanWritable](_.get)

  implicit def bytesWritableConverter() = simpleWritableConverter[Array[Byte], BytesWritable](_.getBytes)

  implicit def stringWritableConverter() = simpleWritableConverter[String, Text](_.toString)

  implicit def writableWritableConverter[T <: Writable]() =
    new WritableConverter[T](_.erasure.asInstanceOf[Class[T]], _.asInstanceOf[T])

  /**
   * Find the JAR from which a given class was loaded, to make it easy for users to pass
   * their JARs to SparkContext
   */
  def jarOfClass(cls: Class[_]): Seq[String] = {
    val uri = cls.getResource("/" + cls.getName.replace('.', '/') + ".class")
    if (uri != null) {
      val uriStr = uri.toString
      if (uriStr.startsWith("jar:file:")) {
        // URI will be of the form "jar:file:/path/foo.jar!/package/cls.class", so pull out the /path/foo.jar
        List(uriStr.substring("jar:file:".length, uriStr.indexOf('!')))
      } else {
        Nil
      }
    } else {
      Nil
    }
  }

  /** Find the JAR that contains the class of a particular object */
  def jarOfObject(obj: AnyRef): Seq[String] = jarOfClass(obj.getClass)

  /** Get the amount of memory per executor requested through system properties or SPARK_MEM */
  private[spark] val executorMemoryRequested = {
    // TODO: Might need to add some extra memory for the non-heap parts of the JVM
    Option(System.getProperty("spark.executor.memory"))
      .orElse(Option(System.getenv("SPARK_MEM")))
      .map(Utils.memoryStringToMb)
      .getOrElse(512)
  }

  // Creates a task scheduler based on a given master URL. Extracted for testing.
  private
  def createTaskScheduler(sc: SparkContext, master: String, appName: String): TaskScheduler = {
    // Regular expression used for local[N] master format
    val LOCAL_N_REGEX = """local\[([0-9]+)\]""".r
    // Regular expression for local[N, maxRetries], used in tests with failing tasks
    val LOCAL_N_FAILURES_REGEX = """local\[([0-9]+)\s*,\s*([0-9]+)\]""".r
    // Regular expression for simulating a Spark cluster of [N, cores, memory] locally
    val LOCAL_CLUSTER_REGEX = """local-cluster\[\s*([0-9]+)\s*,\s*([0-9]+)\s*,\s*([0-9]+)\s*]""".r
    // Regular expression for connecting to Spark deploy clusters
    val SPARK_REGEX = """spark://(.*)""".r
    // Regular expression for connection to Mesos cluster by mesos:// or zk:// url
    val MESOS_REGEX = """(mesos|zk)://.*""".r
    // Regular expression for connection to Simr cluster
    val SIMR_REGEX = """simr://(.*)""".r

    master match {
      case "local" =>
        new LocalScheduler(1, 0, sc)

      case LOCAL_N_REGEX(threads) =>
        new LocalScheduler(threads.toInt, 0, sc)

      case LOCAL_N_FAILURES_REGEX(threads, maxFailures) =>
        new LocalScheduler(threads.toInt, maxFailures.toInt, sc)

      case SPARK_REGEX(sparkUrl) =>
        val scheduler = new ClusterScheduler(sc)
        val masterUrls = sparkUrl.split(",").map("spark://" + _)
        val backend = new SparkDeploySchedulerBackend(scheduler, sc, masterUrls, appName)
        scheduler.initialize(backend)
        scheduler

      case LOCAL_CLUSTER_REGEX(numSlaves, coresPerSlave, memoryPerSlave) =>
        // Check to make sure memory requested <= memoryPerSlave. Otherwise Spark will just hang.
        val memoryPerSlaveInt = memoryPerSlave.toInt
        if (SparkContext.executorMemoryRequested > memoryPerSlaveInt) {
          throw new SparkException(
            "Asked to launch cluster with %d MB RAM / worker but requested %d MB/worker".format(
              memoryPerSlaveInt, SparkContext.executorMemoryRequested))
        }

        val scheduler = new ClusterScheduler(sc)
        val localCluster = new LocalSparkCluster(
          numSlaves.toInt, coresPerSlave.toInt, memoryPerSlaveInt)
        val masterUrls = localCluster.start()
        val backend = new SparkDeploySchedulerBackend(scheduler, sc, masterUrls, appName)
        scheduler.initialize(backend)
        backend.shutdownCallback = (backend: SparkDeploySchedulerBackend) => {
          localCluster.stop()
        }
        scheduler

      case "yarn-standalone" =>
        val scheduler = try {
          val clazz = Class.forName("org.apache.spark.scheduler.cluster.YarnClusterScheduler")
          val cons = clazz.getConstructor(classOf[SparkContext])
          cons.newInstance(sc).asInstanceOf[ClusterScheduler]
        } catch {
          // TODO: Enumerate the exact reasons why it can fail
          // But irrespective of it, it means we cannot proceed !
          case th: Throwable => {
            throw new SparkException("YARN mode not available ?", th)
          }
        }
        val backend = new CoarseGrainedSchedulerBackend(scheduler, sc.env.actorSystem)
        scheduler.initialize(backend)
        scheduler

      case "yarn-client" =>
        val scheduler = try {
          val clazz = Class.forName("org.apache.spark.scheduler.cluster.YarnClientClusterScheduler")
          val cons = clazz.getConstructor(classOf[SparkContext])
          cons.newInstance(sc).asInstanceOf[ClusterScheduler]

        } catch {
          case th: Throwable => {
            throw new SparkException("YARN mode not available ?", th)
          }
        }

        val backend = try {
          val clazz = Class.forName("org.apache.spark.scheduler.cluster.YarnClientSchedulerBackend")
          val cons = clazz.getConstructor(classOf[ClusterScheduler], classOf[SparkContext])
          cons.newInstance(scheduler, sc).asInstanceOf[CoarseGrainedSchedulerBackend]
        } catch {
          case th: Throwable => {
            throw new SparkException("YARN mode not available ?", th)
          }
        }

        scheduler.initialize(backend)
        scheduler

      case mesosUrl @ MESOS_REGEX(_) =>
        MesosNativeLibrary.load()
        val scheduler = new ClusterScheduler(sc)
        val coarseGrained = System.getProperty("spark.mesos.coarse", "false").toBoolean
        val url = mesosUrl.stripPrefix("mesos://") // strip scheme from raw Mesos URLs
        val backend = if (coarseGrained) {
          new CoarseMesosSchedulerBackend(scheduler, sc, url, appName)
        } else {
          new MesosSchedulerBackend(scheduler, sc, url, appName)
        }
        scheduler.initialize(backend)
        scheduler

      case SIMR_REGEX(simrUrl) =>
        val scheduler = new ClusterScheduler(sc)
        val backend = new SimrSchedulerBackend(scheduler, sc, simrUrl)
        scheduler.initialize(backend)
        scheduler

      case _ =>
        throw new SparkException("Could not parse Master URL: '" + master + "'")
    }
  }
}

/**
 * A class encapsulating how to convert some type T to Writable. It stores both the Writable class
 * corresponding to T (e.g. IntWritable for Int) and a function for doing the conversion.
 * The getter for the writable class takes a ClassManifest[T] in case this is a generic object
 * that doesn't know the type of T when it is created. This sounds strange but is necessary to
 * support converting subclasses of Writable to themselves (writableWritableConverter).
 */
private[spark] class WritableConverter[T](
    val writableClass: ClassManifest[T] => Class[_ <: Writable],
    val convert: Writable => T)
  extends Serializable
<|MERGE_RESOLUTION|>--- conflicted
+++ resolved
@@ -152,111 +152,7 @@
   executorEnvs("SPARK_USER") = sparkUser
 
   // Create and start the scheduler
-<<<<<<< HEAD
-  private[spark] var taskScheduler: TaskScheduler = {
-    // Regular expression used for local[N] master format
-    val LOCAL_N_REGEX = """local\[([0-9]+)\]""".r
-    // Regular expression for local[N, maxRetries], used in tests with failing tasks
-    val LOCAL_N_FAILURES_REGEX = """local\[([0-9]+)\s*,\s*([0-9]+)\]""".r
-    // Regular expression for simulating a Spark cluster of [N, cores, memory] locally
-    val LOCAL_CLUSTER_REGEX = """local-cluster\[\s*([0-9]+)\s*,\s*([0-9]+)\s*,\s*([0-9]+)\s*]""".r
-    // Regular expression for connecting to Spark deploy clusters
-    val SPARK_REGEX = """spark://(.*)""".r
-    // Regular expression for connection to Mesos cluster
-    val MESOS_REGEX = """mesos://(.*)""".r
-    // Regular expression for connection to Simr cluster
-    val SIMR_REGEX = """simr://(.*)""".r
-
-    // When running locally, don't try to re-execute tasks on failure.
-    val MAX_LOCAL_TASK_FAILURES = 0
-
-    master match {
-      case "local" =>
-        val scheduler = new ClusterScheduler(this, MAX_LOCAL_TASK_FAILURES, isLocal = true)
-        val backend = new LocalBackend(scheduler, 1) 
-        scheduler.initialize(backend)
-        scheduler
-
-      case LOCAL_N_REGEX(threads) =>
-        val scheduler = new ClusterScheduler(this, MAX_LOCAL_TASK_FAILURES, isLocal = true)
-        val backend = new LocalBackend(scheduler, threads.toInt) 
-        scheduler.initialize(backend)
-        scheduler
-
-      case LOCAL_N_FAILURES_REGEX(threads, maxFailures) =>
-        val scheduler = new ClusterScheduler(this, maxFailures.toInt, isLocal = true)
-        val backend = new LocalBackend(scheduler, threads.toInt)
-        scheduler.initialize(backend)
-        scheduler
-
-      case SPARK_REGEX(sparkUrl) =>
-        val scheduler = new ClusterScheduler(this)
-        val masterUrls = sparkUrl.split(",").map("spark://" + _)
-        val backend = new SparkDeploySchedulerBackend(scheduler, this, masterUrls, appName)
-        scheduler.initialize(backend)
-        scheduler
-
-      case SIMR_REGEX(simrUrl) =>
-        val scheduler = new ClusterScheduler(this)
-        val backend = new SimrSchedulerBackend(scheduler, this, simrUrl)
-        scheduler.initialize(backend)
-        scheduler
-
-      case LOCAL_CLUSTER_REGEX(numSlaves, coresPerSlave, memoryPerSlave) =>
-        // Check to make sure memory requested <= memoryPerSlave. Otherwise Spark will just hang.
-        val memoryPerSlaveInt = memoryPerSlave.toInt
-        if (SparkContext.executorMemoryRequested > memoryPerSlaveInt) {
-          throw new SparkException(
-            "Asked to launch cluster with %d MB RAM / worker but requested %d MB/worker".format(
-              memoryPerSlaveInt, SparkContext.executorMemoryRequested))
-        }
-
-        val scheduler = new ClusterScheduler(this)
-        val localCluster = new LocalSparkCluster(
-          numSlaves.toInt, coresPerSlave.toInt, memoryPerSlaveInt)
-        val masterUrls = localCluster.start()
-        val backend = new SparkDeploySchedulerBackend(scheduler, this, masterUrls, appName)
-        scheduler.initialize(backend)
-        backend.shutdownCallback = (backend: SparkDeploySchedulerBackend) => {
-          localCluster.stop()
-        }
-        scheduler
-
-      case "yarn-standalone" =>
-        val scheduler = try {
-          val clazz = Class.forName("org.apache.spark.scheduler.cluster.YarnClusterScheduler")
-          val cons = clazz.getConstructor(classOf[SparkContext])
-          cons.newInstance(this).asInstanceOf[ClusterScheduler]
-        } catch {
-          // TODO: Enumerate the exact reasons why it can fail
-          // But irrespective of it, it means we cannot proceed !
-          case th: Throwable => {
-            throw new SparkException("YARN mode not available ?", th)
-          }
-        }
-        val backend = new CoarseGrainedSchedulerBackend(scheduler, this.env.actorSystem)
-        scheduler.initialize(backend)
-        scheduler
-
-      case MESOS_REGEX(mesosUrl) =>
-        MesosNativeLibrary.load()
-        val scheduler = new ClusterScheduler(this)
-        val coarseGrained = System.getProperty("spark.mesos.coarse", "false").toBoolean
-        val backend = if (coarseGrained) {
-          new CoarseMesosSchedulerBackend(scheduler, this, mesosUrl, appName)
-        } else {
-          new MesosSchedulerBackend(scheduler, this, mesosUrl, appName)
-        }
-        scheduler.initialize(backend)
-        scheduler
-
-      case _ =>
-        throw new SparkException("Could not parse Master URL: '" + master + "'")
-    }
-  }
-=======
   private[spark] var taskScheduler = SparkContext.createTaskScheduler(this, master, appName)
->>>>>>> 10c3c0c6
   taskScheduler.start()
 
   @volatile private[spark] var dagScheduler = new DAGScheduler(taskScheduler)
@@ -1142,15 +1038,27 @@
     // Regular expression for connection to Simr cluster
     val SIMR_REGEX = """simr://(.*)""".r
 
+    // When running locally, don't try to re-execute tasks on failure.
+    val MAX_LOCAL_TASK_FAILURES = 0
+
     master match {
       case "local" =>
-        new LocalScheduler(1, 0, sc)
+        val scheduler = new ClusterScheduler(sc, MAX_LOCAL_TASK_FAILURES, isLocal = true)
+        val backend = new LocalBackend(scheduler, 1)
+        scheduler.initialize(backend)
+        scheduler
 
       case LOCAL_N_REGEX(threads) =>
-        new LocalScheduler(threads.toInt, 0, sc)
+        val scheduler = new ClusterScheduler(sc, MAX_LOCAL_TASK_FAILURES, isLocal = true)
+        val backend = new LocalBackend(scheduler, threads.toInt)
+        scheduler.initialize(backend)
+        scheduler
 
       case LOCAL_N_FAILURES_REGEX(threads, maxFailures) =>
-        new LocalScheduler(threads.toInt, maxFailures.toInt, sc)
+        val scheduler = new ClusterScheduler(sc, maxFailures.toInt, isLocal = true)
+        val backend = new LocalBackend(scheduler, threads.toInt)
+        scheduler.initialize(backend)
+        scheduler
 
       case SPARK_REGEX(sparkUrl) =>
         val scheduler = new ClusterScheduler(sc)
