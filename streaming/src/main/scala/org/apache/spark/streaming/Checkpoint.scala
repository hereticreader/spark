/*
 * Licensed to the Apache Software Foundation (ASF) under one or more
 * contributor license agreements.  See the NOTICE file distributed with
 * this work for additional information regarding copyright ownership.
 * The ASF licenses this file to You under the Apache License, Version 2.0
 * (the "License"); you may not use this file except in compliance with
 * the License.  You may obtain a copy of the License at
 *
 *    http://www.apache.org/licenses/LICENSE-2.0
 *
 * Unless required by applicable law or agreed to in writing, software
 * distributed under the License is distributed on an "AS IS" BASIS,
 * WITHOUT WARRANTIES OR CONDITIONS OF ANY KIND, either express or implied.
 * See the License for the specific language governing permissions and
 * limitations under the License.
 */

package org.apache.spark.streaming

import java.io._
import java.util.concurrent.Executors
import java.util.concurrent.RejectedExecutionException

import org.apache.hadoop.fs.Path
import org.apache.hadoop.conf.Configuration

import org.apache.spark.{SparkConf, Logging}
import org.apache.spark.io.CompressionCodec
import org.apache.spark.util.MetadataCleaner


private[streaming]
class Checkpoint(@transient ssc: StreamingContext, val checkpointTime: Time)
  extends Logging with Serializable {
  val master = ssc.sc.master
  val framework = ssc.sc.appName
  val sparkHome = ssc.sc.getSparkHome.getOrElse(null)
  val jars = ssc.sc.jars
  val graph = ssc.graph
  val checkpointDir = ssc.checkpointDir
  val checkpointDuration = ssc.checkpointDuration
<<<<<<< HEAD
  val pendingTimes = ssc.scheduler.jobManager.getPendingTimes()
  val delaySeconds = MetadataCleaner.getDelaySeconds(ssc.conf)
  val sparkConf = ssc.sc.conf
=======
  val pendingTimes = ssc.scheduler.getPendingTimes()
  val delaySeconds = MetadataCleaner.getDelaySeconds
>>>>>>> ad3dfd15

  def validate() {
    assert(master != null, "Checkpoint.master is null")
    assert(framework != null, "Checkpoint.framework is null")
    assert(graph != null, "Checkpoint.graph is null")
    assert(checkpointTime != null, "Checkpoint.checkpointTime is null")
    logInfo("Checkpoint for time " + checkpointTime + " validated")
  }
}


/**
 * Convenience class to speed up the writing of graph checkpoint to file
 */
private[streaming]
class CheckpointWriter(conf: SparkConf, checkpointDir: String) extends Logging {
  val file = new Path(checkpointDir, "graph")
  // The file to which we actually write - and then "move" to file.
  private val writeFile = new Path(file.getParent, file.getName + ".next")
  private val bakFile = new Path(file.getParent, file.getName + ".bk")

  private var stopped = false

  val hadoopConf = new Configuration()
  var fs = file.getFileSystem(hadoopConf)
  val maxAttempts = 3
  val executor = Executors.newFixedThreadPool(1)

  private val compressionCodec = CompressionCodec.createCodec(conf)

  // Removed code which validates whether there is only one CheckpointWriter per path 'file' since
  // I did not notice any errors - reintroduce it ?

  class CheckpointWriteHandler(checkpointTime: Time, bytes: Array[Byte]) extends Runnable {
    def run() {
      var attempts = 0
      val startTime = System.currentTimeMillis()
      while (attempts < maxAttempts) {
        attempts += 1
        try {
          logDebug("Saving checkpoint for time " + checkpointTime + " to file '" + file + "'")
          // This is inherently thread unsafe .. so alleviating it by writing to '.new' and then doing moves : which should be pretty fast.
          val fos = fs.create(writeFile)
          fos.write(bytes)
          fos.close()
          if (fs.exists(file) && fs.rename(file, bakFile)) {
            logDebug("Moved existing checkpoint file to " + bakFile)
          }
          // paranoia
          fs.delete(file, false)
          fs.rename(writeFile, file)

          val finishTime = System.currentTimeMillis()
          logInfo("Checkpoint for time " + checkpointTime + " saved to file '" + file +
            "', took " + bytes.length + " bytes and " + (finishTime - startTime) + " milliseconds")
          return
        } catch {
          case ioe: IOException =>
            logWarning("Error writing checkpoint to file in " + attempts + " attempts", ioe)
        }
      }
      logError("Could not write checkpoint for time " + checkpointTime + " to file '" + file + "'")
    }
  }

  def write(checkpoint: Checkpoint) {
    val bos = new ByteArrayOutputStream()
    val zos = compressionCodec.compressedOutputStream(bos)
    val oos = new ObjectOutputStream(zos)
    oos.writeObject(checkpoint)
    oos.close()
    bos.close()
    try {
      executor.execute(new CheckpointWriteHandler(checkpoint.checkpointTime, bos.toByteArray))
    } catch {
      case rej: RejectedExecutionException =>
        logError("Could not submit checkpoint task to the thread pool executor", rej)
    }
  }

  def stop() {
    synchronized {
      if (stopped) {
        return
      }
      stopped = true
    }
    executor.shutdown()
    val startTime = System.currentTimeMillis()
    val terminated = executor.awaitTermination(10, java.util.concurrent.TimeUnit.SECONDS)
    val endTime = System.currentTimeMillis()
    logInfo("CheckpointWriter executor terminated ? " + terminated + ", waited for " + (endTime - startTime) + " ms.")
  }
}


private[streaming]
object CheckpointReader extends Logging {

  def read(conf: SparkConf, path: String): Checkpoint = {
    val fs = new Path(path).getFileSystem(new Configuration())
    val attempts = Seq(
      new Path(path, "graph"), new Path(path, "graph.bk"), new Path(path), new Path(path + ".bk"))

    val compressionCodec = CompressionCodec.createCodec(conf)

    attempts.foreach(file => {
      if (fs.exists(file)) {
        logInfo("Attempting to load checkpoint from file '" + file + "'")
        try {
          val fis = fs.open(file)
          // ObjectInputStream uses the last defined user-defined class loader in the stack
          // to find classes, which maybe the wrong class loader. Hence, a inherited version
          // of ObjectInputStream is used to explicitly use the current thread's default class
          // loader to find and load classes. This is a well know Java issue and has popped up
          // in other places (e.g., http://jira.codehaus.org/browse/GROOVY-1627)
          val zis = compressionCodec.compressedInputStream(fis)
          val ois = new ObjectInputStreamWithLoader(zis, Thread.currentThread().getContextClassLoader)
          val cp = ois.readObject.asInstanceOf[Checkpoint]
          ois.close()
          fs.close()
          cp.validate()
          logInfo("Checkpoint successfully loaded from file '" + file + "'")
          logInfo("Checkpoint was generated at time " + cp.checkpointTime)
          return cp
        } catch {
          case e: Exception =>
            logError("Error loading checkpoint from file '" + file + "'", e)
        }
      } else {
        logWarning("Could not read checkpoint from file '" + file + "' as it does not exist")
      }

    })
    throw new Exception("Could not read checkpoint from path '" + path + "'")
  }
}

private[streaming]
class ObjectInputStreamWithLoader(inputStream_ : InputStream, loader: ClassLoader)
  extends ObjectInputStream(inputStream_) {

  override def resolveClass(desc: ObjectStreamClass): Class[_] = {
    try {
      return loader.loadClass(desc.getName())
    } catch {
      case e: Exception =>
    }
    return super.resolveClass(desc)
  }
}<|MERGE_RESOLUTION|>--- conflicted
+++ resolved
@@ -39,14 +39,9 @@
   val graph = ssc.graph
   val checkpointDir = ssc.checkpointDir
   val checkpointDuration = ssc.checkpointDuration
-<<<<<<< HEAD
-  val pendingTimes = ssc.scheduler.jobManager.getPendingTimes()
+  val pendingTimes = ssc.scheduler.getPendingTimes()
   val delaySeconds = MetadataCleaner.getDelaySeconds(ssc.conf)
-  val sparkConf = ssc.sc.conf
-=======
-  val pendingTimes = ssc.scheduler.getPendingTimes()
-  val delaySeconds = MetadataCleaner.getDelaySeconds
->>>>>>> ad3dfd15
+  val sparkConf = ssc.conf
 
   def validate() {
     assert(master != null, "Checkpoint.master is null")
